/*
 * Redistribution and use in source and binary forms, with or
 * without modification, are permitted provided that the following
 * conditions are met:
 *
 * 1. Redistributions of source code must retain the above
 *    copyright notice, this list of conditions and the
 *    following disclaimer.
 *
 * 2. Redistributions in binary form must reproduce the above
 *    copyright notice, this list of conditions and the following
 *    disclaimer in the documentation and/or other materials
 *    provided with the distribution.
 *
 * THIS SOFTWARE IS PROVIDED BY <COPYRIGHT HOLDER> ``AS IS'' AND
 * ANY EXPRESS OR IMPLIED WARRANTIES, INCLUDING, BUT NOT LIMITED
 * TO, THE IMPLIED WARRANTIES OF MERCHANTABILITY AND FITNESS FOR
 * A PARTICULAR PURPOSE ARE DISCLAIMED. IN NO EVENT SHALL
 * <COPYRIGHT HOLDER> OR CONTRIBUTORS BE LIABLE FOR ANY DIRECT,
 * INDIRECT, INCIDENTAL, SPECIAL, EXEMPLARY, OR CONSEQUENTIAL
 * DAMAGES (INCLUDING, BUT NOT LIMITED TO, PROCUREMENT OF
 * SUBSTITUTE GOODS OR SERVICES; LOSS OF USE, DATA, OR PROFITS; OR
 * BUSINESS INTERRUPTION) HOWEVER CAUSED AND ON ANY THEORY OF
 * LIABILITY, WHETHER IN CONTRACT, STRICT LIABILITY, OR TORT
 * (INCLUDING NEGLIGENCE OR OTHERWISE) ARISING IN ANY WAY OUT OF
 * THE USE OF THIS SOFTWARE, EVEN IF ADVISED OF THE POSSIBILITY OF
 * SUCH DAMAGE.
 */
#include "box/lua/error.h"

extern "C" {
#include <lua.h>
#include <lauxlib.h>
#include <lualib.h>
} /* extern "C" */

#include <fiber.h>
#include <errinj.h>

#include "lua/utils.h"
#include "box/error.h"

int
lbox_error(lua_State *L)
{
	(void) L;
	assert(fiber()->exception != NULL);
	fiber()->exception->raise();
	return 0;
}

static int
lbox_error_raise(lua_State *L)
{
	uint32_t code = 0;
	const char *reason = NULL;
	const char *file = "";
	unsigned line = 0;
	lua_Debug info;

	/* lua_type(L, 1) == LUA_TTABLE - box.error table */
	int top = lua_gettop(L);
	if (top <= 1) {
		/* re-throw saved exceptions (if any) */
<<<<<<< HEAD
		Exception *e = diag_last_error(&fiber()->diag);
		if (e != NULL)
			e->raise();
=======
		if (fiber()->exception)
			lbox_error(L);
>>>>>>> 28704d00
		return 0;
	} else if (top >= 2 && lua_type(L, 2) == LUA_TNUMBER) {
		code = lua_tointeger(L, 2);
		reason = tnt_errcode_desc(code);
		if (top > 2) {
			/* Call string.format(reason, ...) to format message */
			lua_getglobal(L, "string");
			if (lua_isnil(L, -1))
				goto raise;
			lua_getfield(L, -1, "format");
			if (lua_isnil(L, -1))
				goto raise;
			lua_pushstring(L, reason);
			for (int i = 3; i <= top; i++)
				lua_pushvalue(L, i);
			lua_call(L, top - 1, 1);
			reason = lua_tostring(L, -1);
		}
	} else if (top == 2 && lua_istable(L, 2)) {
		/* A special case that rethrows raw error (used by net.box) */
		lua_getfield(L, 2, "code");
		code = lua_tointeger(L, -1);
		lua_pop(L, 1);
		lua_getfield(L, 2, "reason");
		reason = lua_tostring(L, -1);
		if (reason == NULL)
			reason = "";
		lua_pop(L, 1);
	} else {
		luaL_error(L, "box.error(): bad arguments");
	}

raise:
	if (lua_getstack(L, 1, &info) && lua_getinfo(L, "Sl", &info)) {
		if (*info.short_src) {
			file = info.short_src;
		} else if (*info.source) {
			file = info.source;
		} else {
			file = "eval";
		}
		line = info.currentline;
	}

	/* see tnt_raise() */
	say_debug("ClientError at %s:%i", file, line);
	ClientError *e = new ClientError(file, line, reason, code);
	diag_add_error(&fiber()->diag, e);
	throw e;
	return 0;
}

static int
lbox_error_last(lua_State *L)
{
	if (lua_gettop(L) >= 1)
		luaL_error(L, "box.error.last(): bad arguments");

	Exception *e = diag_last_error(&fiber()->diag);

	if (e == NULL) {
		lua_pushnil(L);
	} else {
		lua_newtable(L);

		lua_pushstring(L, "message");
		lua_pushstring(L, e->errmsg());
		lua_settable(L, -3);

		lua_pushstring(L, "type");
		lua_pushstring(L, e->type());
		lua_settable(L, -3);

		lua_pushstring(L, "code");
		lua_pushinteger(L, ClientError::get_errcode(e));
		lua_settable(L, -3);

		if (SystemError *se = dynamic_cast<SystemError *>(e)) {
			lua_pushstring(L, "errno");
			lua_pushinteger(L, se->errnum());
			lua_settable(L, -3);
		}
       }
       return 1;
}

static int
lbox_error_clear(lua_State *L)
{
	if (lua_gettop(L) >= 1)
		luaL_error(L, "box.error.clear(): bad arguments");

	diag_clear(&fiber()->diag);
	return 0;
}

static int
lbox_errinj_set(struct lua_State *L)
{
	char *name = (char*)luaL_checkstring(L, 1);
	bool state = lua_toboolean(L, 2);
	if (errinj_set_byname(name, state)) {
		lua_pushfstring(L, "error: can't find error injection '%s'", name);
		return 1;
	}
	lua_pushstring(L, "ok");
	return 1;
}

static inline int
lbox_errinj_cb(struct errinj *e, void *cb_ctx)
{
	struct lua_State *L = (struct lua_State*)cb_ctx;
	lua_pushstring(L, e->name);
	lua_newtable(L);
	lua_pushstring(L, "state");
	lua_pushboolean(L, e->state);
	lua_settable(L, -3);
	lua_settable(L, -3);
	return 0;
}

static int
lbox_errinj_info(struct lua_State *L)
{
	lua_newtable(L);
	errinj_foreach(lbox_errinj_cb, L);
	return 1;
}

void
box_lua_error_init(struct lua_State *L) {
	static const struct luaL_reg errorlib[] = {
		{NULL, NULL}
	};
	luaL_register_module(L, "box.error", errorlib);
	for (int i = 0; i < tnt_error_codes_enum_MAX; i++) {
		const char *name = tnt_error_codes[i].errstr;
		if (strstr(name, "UNUSED") || strstr(name, "RESERVED"))
			continue;
		assert(strncmp(name, "ER_", 3) == 0);
		lua_pushnumber(L, i);
		/* cut ER_ prefix from constant */
		lua_setfield(L, -2, name + 3);
	}
	lua_newtable(L);
	{
		lua_pushcfunction(L, lbox_error_raise);
		lua_setfield(L, -2, "__call");

		lua_newtable(L);
		{
			lua_pushcfunction(L, lbox_error_last);
			lua_setfield(L, -2, "last");
		}
		{
			lua_pushcfunction(L, lbox_error_clear);
			lua_setfield(L, -2, "clear");
		}
		{
			lua_pushcfunction(L, lbox_error_raise);
			lua_setfield(L, -2, "raise");
		}
		lua_setfield(L, -2, "__index");
	}
	lua_setmetatable(L, -2);

	lua_pop(L, 1);

	static const struct luaL_reg errinjlib[] = {
		{"info", lbox_errinj_info},
		{"set", lbox_errinj_set},
		{NULL, NULL}
	};
	/* box.error.injection is not set by register_module */
	luaL_register_module(L, "box.error.injection", errinjlib);
	lua_pop(L, 1);
}<|MERGE_RESOLUTION|>--- conflicted
+++ resolved
@@ -44,8 +44,7 @@
 lbox_error(lua_State *L)
 {
 	(void) L;
-	assert(fiber()->exception != NULL);
-	fiber()->exception->raise();
+	diag_last_error(&fiber()->diag)->raise();
 	return 0;
 }
 
@@ -62,14 +61,8 @@
 	int top = lua_gettop(L);
 	if (top <= 1) {
 		/* re-throw saved exceptions (if any) */
-<<<<<<< HEAD
-		Exception *e = diag_last_error(&fiber()->diag);
-		if (e != NULL)
-			e->raise();
-=======
-		if (fiber()->exception)
+		if (diag_last_error(&fiber()->diag))
 			lbox_error(L);
->>>>>>> 28704d00
 		return 0;
 	} else if (top >= 2 && lua_type(L, 2) == LUA_TNUMBER) {
 		code = lua_tointeger(L, 2);
