--- conflicted
+++ resolved
@@ -260,20 +260,11 @@
             sys.stdout.flush()
 
             test_name = os.path.basename(test.name)
-<<<<<<< HEAD
-            if test_name in self.ini["disabled"]:
-                print "[ disabled ]"
-            elif not server.debug and test_name in self.ini["release_disabled"]:
-                print "[ disabled ]"
-            elif self.args.valgrind and test_name in self.ini["valgrind_disabled"]:
-                print "[ disabled ]"
-=======
 
             if (test_name in self.ini["disabled"]
                 or not self.server.debug and test_name in self.ini["release_disabled"]
                 or self.args.valgrind and test_name in self.ini["valgrind_disabled"]):
-                print "[ skip ]"
->>>>>>> 03f4de55
+                print "[ disabled ]"
             else:
                 test.run(self.server)
                 if not test.passed():
