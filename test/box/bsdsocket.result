json = require 'json'
---
...
pickle = require 'pickle'
---
...
socket = require 'socket'
---
...
fiber = require 'fiber'
---
...
msgpack = require 'msgpack'
---
...
log = require 'log'
---
...
errno = require 'errno'
---
...
type(socket)
---
- table
...
socket('PF_INET', 'SOCK_STREAM', 'tcp121222');
---
- null
...
s = socket('PF_INET', 'SOCK_STREAM', 'tcp')
---
...
s:wait(.01)
---
- RW
...
type(s)
---
- table
...
s:errno()
---
- 0
...
type(s:error())
---
- nil
...
port = string.gsub(box.cfg.listen, '^.*:', '')
---
...
s:nonblock(false)
---
- false
...
s:sysconnect('127.0.0.1', port)
---
- true
...
s:nonblock(true)
---
- true
...
s:nonblock()
---
- true
...
s:nonblock(false)
---
- false
...
s:nonblock()
---
- false
...
s:nonblock(true)
---
- true
...
s:readable(.01)
---
- true
...
s:wait(.01)
---
- RW
...
s:readable(0)
---
- true
...
s:errno() > 0
---
- false
...
s:error()
---
- null
...
s:writable(.00000000000001)
---
- true
...
s:writable(0)
---
- true
...
s:wait(.01)
---
- RW
...
handshake = s:sysread(128)
---
...
string.len(handshake)
---
- 128
...
string.sub(handshake, 1, 9)
---
- Tarantool
...
ping = msgpack.encode({ [0] = 64, [1] = 0 }) .. msgpack.encode({})
---
...
ping = msgpack.encode(string.len(ping)) .. ping
---
...
s:syswrite(ping)
---
- 7
...
s:readable(1)
---
- true
...
s:wait(.01)
---
- RW
...
pong = s:sysread(4096)
---
...
string.len(pong)
---
- 22
...
msgpack.decode(pong)
---
- 17
- 6
...
msgpack.decode(pong, 6)
---
- 0: 0
  1: 0
- 23
...
s:close()
---
- true
...
s = socket('PF_INET', 'SOCK_STREAM', 'tcp')
---
...
s:setsockopt('SOL_SOCKET', 'SO_REUSEADDR', true)
---
- true
...
s:error()
---
- null
...
s:bind('127.0.0.1', 3457)
---
- true
...
s:error()
---
- null
...
s:listen(128)
---
- true
...
sevres = {}
---
...
type(require('fiber').create(function() s:readable() do local sc = s:accept() table.insert(sevres, sc) sc:syswrite('ok') sc:close() end end))
---
- userdata
...
#sevres
---
- 0
...
sc = socket('PF_INET', 'SOCK_STREAM', 'tcp')
---
...
sc:nonblock(false)
---
- false
...
sc:sysconnect('127.0.0.1', 3457)
---
- true
...
sc:nonblock(true)
---
- true
...
sc:readable(.5)
---
- true
...
sc:sysread(4096)
---
- ok
...
string.match(tostring(sc), ', peer') ~= nil
---
- true
...
#sevres
---
- 1
...
sevres[1].host
---
- null
...
s:setsockopt('SOL_SOCKET', 'SO_BROADCAST', false)
---
- true
...
s:getsockopt('SOL_SOCKET', 'SO_TYPE')
---
- 1
...
s:error()
---
- null
...
s:setsockopt('SOL_SOCKET', 'SO_BSDCOMPAT', false)
---
- true
...
s:setsockopt('SOL_SOCKET', 'SO_DEBUG', false)
---
- true
...
s:getsockopt('SOL_SOCKET', 'SO_DEBUG')
---
- 0
...
s:setsockopt('SOL_SOCKET', 'SO_ACCEPTCONN', 1)
---
- error: '[string "-- bsdsocket.lua (internal file)..."]:326: Socket option SO_ACCEPTCONN
    is read only'
...
s:getsockopt('SOL_SOCKET', 'SO_RCVBUF') > 32
---
- true
...
s:error()
---
- null
...
s:linger()
---
- false
- 0
...
s:linger(true, 1)
---
- true
- 1
...
s:linger()
---
- true
- 1
...
s:linger(false, 1)
---
- false
- 1
...
s:linger()
---
- false
- 1
...
s:shutdown('R')
---
- true
...
s:close()
---
- true
...
s = socket('PF_INET', 'SOCK_STREAM', 'tcp')
---
...
s:setsockopt('SOL_SOCKET', 'SO_REUSEADDR', true)
---
- true
...
s:bind('127.0.0.1', 3457)
---
- true
...
s:listen(128)
---
- true
...
sc = socket('PF_INET', 'SOCK_STREAM', 'tcp')
---
...
sc:writable()
---
- true
...
sc:readable()
---
- true
...
sc:sysconnect('127.0.0.1', 3457) or errno() == errno.EINPROGRESS
---
- true
...
sc:writable(10)
---
- true
...
sc:write('Hello, world')
---
- true
...
sa = s:accept()
---
...
sa:nonblock(1)
---
- true
...
sa:read(8)
---
- Hello, w
...
sa:read(3)
---
- orl
...
sc:writable()
---
- true
...
sc:write(', again')
---
- true
...
sa:read(8)
---
- d, again
...
sa:error()
---
- null
...
string.len(sa:read(0))
---
- 0
...
type(sa:read(0))
---
- string
...
sa:read(1, .01)
---
- null
...
sc:writable()
---
- true
...
sc:send('abc')
---
- true
...
sa:read(3)
---
- abc
...
sc:send('Hello')
---
- true
...
sa:readable()
---
- true
...
sa:recv()
---
- Hello
...
sa:recv()
---
- null
...
sc:send('Hello')
---
- true
...
sc:send(', world')
---
- true
...
sc:send("\\nnew line")
---
- true
...
sa:read('\\n', 1)
---
- Hello, world\n
...
sa:read({ chunk = 1, delimiter = 'ine'}, 1)
---
- n
...
sa:read('ine', 1)
---
- ew line
...
sa:read('ine', 0.1)
---
- null
...
sc:send('Hello, world')
---
- true
...
sa:read(',', 1)
---
- Hello,
...
sc:shutdown('W')
---
- true
...
sa:read(100, 1)
---
- ' world'
...
sa:read(100, 1)
---
- 
...
sa:close()
---
- true
...
sc:close()
---
- true
...
s = socket('PF_UNIX', 'SOCK_STREAM', 0)
---
...
s:setsockopt('SOL_SOCKET', 'SO_REUSEADDR', true)
---
- true
...
s ~= nil
---
- true
...
s:nonblock()
---
- true
...
s:nonblock(true)
---
- true
...
s:nonblock()
---
- true
...
os.remove('/tmp/tarantool-test-socket')
---
- null
- '/tmp/tarantool-test-socket: No such file or directory'
- 2
...
s:bind('unix/', '/tmp/tarantool-test-socket')
---
- true
...
sc ~= nil
---
- true
...
s:listen(1234)
---
- true
...
sc = socket('PF_UNIX', 'SOCK_STREAM', 0)
---
...
sc:nonblock(true)
---
- true
...
sc:sysconnect('unix/', '/tmp/tarantool-test-socket')
---
- true
...
sc:error()
---
- null
...
s:readable()
---
- true
...
sa = s:accept()
---
...
sa:nonblock(true)
---
- true
...
sa:send('Hello, world')
---
- true
...
sc:recv()
---
- Hello, world
...
sc:close()
---
- true
...
sa:close()
---
- true
...
s:close()
---
- true
...
os.remove('/tmp/tarantool-test-socket')
---
- true
...
--# setopt delimiter ';'
function aexitst(ai, host, port)
    for i, a in pairs(ai) do
        if a.host == host and a.port == port then
            return true
        end
    end
    return false
end;
---
...
aexitst( socket.getaddrinfo('localhost', 'http', {  protocol = 'tcp',
    type = 'SOCK_STREAM'}), '127.0.0.1', 80 );
---
- true
...
--# setopt delimiter ''
#(socket.getaddrinfo('tarantool.org', 'http', {})) > 0
---
- true
...
wrong_addr = socket.getaddrinfo('non-existing-domain-name-12211alklkl.com', 'http', {})
---
...
wrong_addr == nil or #wrong_addr == 0
---
- true
...
sc = socket('PF_INET', 'SOCK_STREAM', 'tcp')
---
...
sc ~= nil
---
- true
...
sc:getsockopt('SOL_SOCKET', 'SO_ERROR')
---
- 0
...
sc:nonblock(true)
---
- true
...
sc:readable()
---
- true
...
sc:sysconnect('127.0.0.1', 3458) or errno() == errno.EINPROGRESS
---
- true
...
string.match(tostring(sc), ', peer') == nil
---
- true
...
sc:writable()
---
- true
...
string.match(tostring(sc), ', peer') == nil
---
- true
...
require('errno').strerror(sc:getsockopt('SOL_SOCKET', 'SO_ERROR'))
---
- Connection refused
...
--# setopt delimiter ';'
json.encode(socket.getaddrinfo('ya.ru', '80',
    { flags = { 'AI_NUMERICSERV', 'AI_NUMERICHOST', } }))
---
- '{}'
...
--# setopt delimiter ''
json.encode(socket.getaddrinfo('ya.ru', '80',
    { flags = { 'AI_NUMERICSERV', 'AI_NUMERICHOST', } }))

---
- '{}'
...
sc = socket('AF_INET', 'SOCK_STREAM', 'tcp')
---
...
json.encode(sc:name())
---
- '{"host":"0.0.0.0","family":"AF_INET","type":"SOCK_STREAM","protocol":"tcp","port":0}'
...
sc:nonblock(true)
---
- true
...
sc:close()
---
- true
...
s = socket('AF_INET', 'SOCK_DGRAM', 'udp')
---
...
s:bind('127.0.0.1', 3548)
---
- true
...
sc = socket('AF_INET', 'SOCK_DGRAM', 'udp')
---
...
sc:sendto('127.0.0.1', 3548, 'Hello, world')
---
- true
...
s:readable(10)
---
- true
...
s:recv(4096)
---
- Hello, world
...
sc:sendto('127.0.0.1', 3548, 'Hello, world, 2')
---
- true
...
s:readable(10)
---
- true
...
d, from = s:recvfrom(4096)
---
...
from.port > 0
---
- true
...
from.port = 'Random port'
---
...
json.encode{d, from}
---
- '["Hello, world, 2",{"host":"127.0.0.1","family":"AF_INET","port":"Random port"}]'
...
s:close()
---
- true
...
sc:close()
---
- true
...
s = socket('AF_INET', 'SOCK_DGRAM', 'udp')
---
...
s:nonblock(true)
---
- true
...
s:bind('127.0.0.1')
---
- true
...
s:name().port > 0
---
- true
...
sc = socket('AF_INET', 'SOCK_DGRAM', 'udp')
---
...
sc:nonblock(true)
---
- true
...
sc:sendto('127.0.0.1', s:name().port)
---
- true
...
sc:sendto('127.0.0.1', s:name().port, 'Hello, World!')
---
- true
...
s:readable(1)
---
- true
...
data, from = s:recvfrom(10)
---
...
data
---
- Hello, Wor
...
s:sendto(from.host, from.port, 'Hello, hello!')
---
- true
...
sc:readable(1)
---
- true
...
data_r, from_r = sc:recvfrom(4096)
---
...
data_r
---
- Hello, hello!
...
from_r.host
---
- 127.0.0.1
...
from_r.port == s:name().port
---
- true
...
s:close()
---
- true
...
sc:close()
---
- true
...
-- tcp_connect
s = socket.tcp_connect('tarantool.org', 80)
---
...
string.match(tostring(s), ', aka') ~= nil
---
- true
...
string.match(tostring(s), ', peer') ~= nil
---
- true
...
s:write("HEAD / HTTP/1.0\r\nHost: tarantool.org\r\n\r\n")
---
- true
...
header = s:read({chunk = 4000, delimiter = {"\n\n", "\r\n\r\n" }}, 1)
---
...
<<<<<<< HEAD
string.match(header, "\r\n\r\n$") ~= nil
=======
lua sc:name()
---
 - 0.0.0.0:0
...
lua sc:nonblock(true)
>>>>>>> 71463c32
---
- true
...
string.match(header, "200 [Oo][Kk]") ~= nil
---
- true
...
s:close()
---
- true
...
socket.tcp_connect('127.0.0.1', 80, 0.00000000001)
---
- null
...
-- AF_INET
port = 35490
---
...
s = socket('AF_INET', 'SOCK_STREAM', 'tcp')
---
...
s:bind('127.0.0.1', port)
---
- true
...
socket.tcp_connect('127.0.0.1', port), errno() == errno.ECONNREFUSED
---
- null
- true
...
s:listen()
---
- true
...
sc, e = socket.tcp_connect('127.0.0.1', port), errno()
---
...
sc ~= nil
---
- true
...
e == 0
---
- true
...
sc:close()
---
- true
...
s:close()
---
- true
...
socket.tcp_connect('127.0.0.1', porrt), errno() == errno.ECONNREFUSED
---
- null
- true
...
-- AF_UNIX
path = '/tmp/tarantool-test-socket'
---
...
s = socket('AF_UNIX', 'SOCK_STREAM', 0)
---
...
s:bind('unix/', path)
---
- true
...
socket.tcp_connect('unix/', path), errno() == errno.ECONNREFUSED
---
- null
- true
...
s:listen()
---
- true
...
sc, e = socket.tcp_connect('unix/', path), errno()
---
...
sc ~= nil
---
- true
...
e
---
- 0
...
sc:close()
---
- true
...
s:close()
---
- true
...
socket.tcp_connect('unix/', path), errno() == errno.ECONNREFUSED
---
- null
- true
...
os.remove(path)
---
- true
...
socket.tcp_connect('unix/', path), errno() == errno.ENOENT
---
- null
- true
...
-- close
port = 65454
---
...
serv = socket('AF_INET', 'SOCK_STREAM', 'tcp')
---
...
serv:setsockopt('SOL_SOCKET', 'SO_REUSEADDR', true)
---
- true
...
serv:bind('127.0.0.1', port)
---
- true
...
serv:listen()
---
- true
...
--# setopt delimiter ';'
f = fiber.create(function(serv)
    serv:readable()
    sc = serv:accept()
    sc:write("Tarantool test server")
    sc:shutdown()
    sc:close()
    serv:close()
end, serv);
---
...
--# setopt delimiter ''
s = socket.tcp_connect('127.0.0.1', port)
---
...
s:read(9)
---
- Tarantool
...
sa = setmetatable({ fh = 512 }, getmetatable(s))
---
...
tostring(sa)
---
- fd 512
...
sa:readable(0)
---
- true
...
sa:writable(0)
---
- true
...
ch = fiber.channel()
---
...
f = fiber.create(function() s:read(12) ch:put(true) end)
---
...
s:close()
---
- true
...
ch:get(1)
---
- true
...
s:error()
---
- null
...
-- random port
port = 33123
---
...
master = socket('PF_INET', 'SOCK_STREAM', 'tcp')
---
...
master:setsockopt('SOL_SOCKET', 'SO_REUSEADDR', true)
---
- true
...
master:bind('127.0.0.1', port)
---
- true
...
master:listen()
---
- true
...
--# setopt delimiter ';'
function gh361()
    local s = socket('PF_INET', 'SOCK_STREAM', 'tcp')
    s:sysconnect('127.0.0.1', port)
    s:wait()
    res = s:read(1200)
end;
---
...
--# setopt delimiter ''
f = fiber.create(gh361)
---
...
fiber.cancel(f)
---
...
while f:status() ~= 'dead' do fiber.sleep(0.001) end
---
...
master:close()
---
- true
...
f = nil
---
...
path = '/tmp/tarantool-test-socket'
---
...
s = socket('PF_UNIX', 'SOCK_STREAM', 0)
---
...
s:setsockopt('SOL_SOCKET', 'SO_REUSEADDR', true)
---
- true
...
s:error()
---
- null
...
s:bind('unix/', path)
---
- true
...
s:error()
---
- null
...
s:listen(128)
---
- true
...
--# setopt delimiter ';'
f = fiber.create(function()
    for i=1,2 do
        s:readable()
        local sc = s:accept()
        sc:write('ok!')
        sc:shutdown()
        sc:close()
    end
end);
---
...
--# setopt delimiter ''
c = socket.tcp_connect('unix/', path)
---
...
c:error()
---
- null
...
x = c:read('!')
---
...
x, type(x), #x
---
- ok!
- string
- 3
...
x = c:read('!')
---
...
c:error()
---
- null
...
x, type(x), #x
---
- 
- string
- 0
...
x = c:read('!')
---
...
c:error()
---
- null
...
x, type(x), #x
---
- 
- string
- 0
...
c:close()
---
- true
...
c = socket.tcp_connect('unix/', path)
---
...
c:error()
---
- null
...
x = c:read(3)
---
...
c:error()
---
- null
...
x, type(x), #x
---
- ok!
- string
- 3
...
x = c:read(1)
---
...
c:error()
---
- null
...
x, type(x), #x
---
- 
- string
- 0
...
x = c:read(1)
---
...
c:error()
---
- null
...
x, type(x), #x
---
- 
- string
- 0
...
x = c:sysread(1)
---
...
c:error()
---
- null
...
x, type(x), #x
---
- 
- string
- 0
...
c:close()
---
- true
...
s:close()
---
- true
...
os.remove(path)
---
- true
...
server = socket.tcp_server('unix/', path, function(s) s:write('Hello, world') end)
---
...
server ~= nil
---
- true
...
fiber.sleep(.5)
---
...
client = socket.tcp_connect('unix/', path)
---
...
client ~= nil
---
- true
...
client:read(123)
---
- Hello, world
...
server:stop()
---
- true
...
os.remove(path)
---
- true
...
longstring = string.rep("abc", 65535)
---
...
server = socket.tcp_server('unix/', path, function(s) s:write(longstring) end)
---
...
client = socket.tcp_connect('unix/', path)
---
...
client:read(#longstring) == longstring
---
- true
...
client = socket.tcp_connect('unix/', path)
---
...
client:read(#longstring + 1) == longstring
---
- true
...
client = socket.tcp_connect('unix/', path)
---
...
client:read(#longstring - 1) == string.sub(longstring, 1, #longstring - 1)
---
- true
...
longstring = "Hello\r\n\r\nworld\n\n"
---
...
client = socket.tcp_connect('unix/', path)
---
...
client:read{ line = { "\n\n", "\r\n\r\n" } }
---
- "Hello\r\n\r\n"
...
server:stop()
---
- true
...
os.remove(path)
---
- true
...<|MERGE_RESOLUTION|>--- conflicted
+++ resolved
@@ -642,6 +642,14 @@
 ---
 - '{"host":"0.0.0.0","family":"AF_INET","type":"SOCK_STREAM","protocol":"tcp","port":0}'
 ...
+sc:name()
+---
+- host: 0.0.0.0
+  family: AF_INET
+  type: SOCK_STREAM
+  protocol: tcp
+  port: 0
+...
 sc:nonblock(true)
 ---
 - true
@@ -793,15 +801,7 @@
 header = s:read({chunk = 4000, delimiter = {"\n\n", "\r\n\r\n" }}, 1)
 ---
 ...
-<<<<<<< HEAD
 string.match(header, "\r\n\r\n$") ~= nil
-=======
-lua sc:name()
----
- - 0.0.0.0:0
-...
-lua sc:nonblock(true)
->>>>>>> 71463c32
 ---
 - true
 ...
